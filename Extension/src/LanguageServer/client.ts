/* --------------------------------------------------------------------------------------------
 * Copyright (c) Microsoft Corporation. All Rights Reserved.
 * See 'LICENSE' in the project root for license information.
 * ------------------------------------------------------------------------------------------ */
'use strict';

import * as path from 'path';
import * as vscode from 'vscode';
import {
    LanguageClient, LanguageClientOptions, ServerOptions, NotificationType, TextDocumentIdentifier,
    RequestType, ErrorAction, CloseAction, DidOpenTextDocumentParams
} from 'vscode-languageclient';
import * as util from '../common';
import * as configs from './configurations';
import { CppSettings, OtherSettings } from './settings';
import * as telemetry from '../telemetry';
import { PersistentState } from './persistentState';
import { UI, getUI } from './ui';
import { ClientCollection } from './clientCollection';
import { createProtocolFilter } from './protocolFilter';
import { DataBinding } from './dataBinding';
import minimatch = require("minimatch");
import * as logger from '../logger';
import { updateLanguageConfigurations } from './extension';
import { CustomConfigurationProvider, SourceFileConfigurationItem } from '../api';
import { CancellationTokenSource } from 'vscode';
import { SettingsTracker, getTracker } from './settingsTracker';

let ui: UI;

interface NavigationPayload {
    navigation: string;
}

interface TelemetryPayload {
    event: string;
    properties?: { [key: string]: string };
    metrics?: { [key: string]: number };
}

interface OutputNotificationBody {
    category: string;
    output: string;
}

interface ReportStatusNotificationBody {
    status: string;
}

interface QueryCompilerDefaultsParams {
}

interface FolderSettingsParams {
    currentConfiguration: number;
    configurations: any[];
}

interface FolderSelectedSettingParams {
    currentConfiguration: number;
}

interface SwitchHeaderSourceParams {
    rootPath: string;
    switchHeaderSourceFileName: string;
}

interface FileChangedParams {
    uri: string;
}

interface OutputNotificationBody {
    category: string;
    output: string;
}

interface InactiveRegionParams {
    uri: string;
    regions: InputRegion[];
}

interface InputRegion {
    startLine: number;
    endLine: number;
}

interface DecorationRangesPair {
    decoration: vscode.TextEditorDecorationType;
    ranges: vscode.Range[];
}

interface CustomConfigurationParams {
    configurationItems: SourceFileConfigurationItem[];
}

// Requests
const NavigationListRequest: RequestType<TextDocumentIdentifier, string, void, void> = new RequestType<TextDocumentIdentifier, string, void, void>('cpptools/requestNavigationList');
const GoToDeclarationRequest: RequestType<void, void, void, void> = new RequestType<void, void, void, void>('cpptools/goToDeclaration');
const QueryCompilerDefaultsRequest: RequestType<QueryCompilerDefaultsParams, configs.CompilerDefaults, void, void> = new RequestType<QueryCompilerDefaultsParams, configs.CompilerDefaults, void, void>('cpptools/queryCompilerDefaults');
const SwitchHeaderSourceRequest: RequestType<SwitchHeaderSourceParams, string, void, void> = new RequestType<SwitchHeaderSourceParams, string, void, void>('cpptools/didSwitchHeaderSource');

// Notifications to the server
const DidOpenNotification: NotificationType<DidOpenTextDocumentParams, void> = new NotificationType<DidOpenTextDocumentParams, void>('textDocument/didOpen');
const FileCreatedNotification: NotificationType<FileChangedParams, void> = new NotificationType<FileChangedParams, void>('cpptools/fileCreated');
const FileDeletedNotification: NotificationType<FileChangedParams, void> = new NotificationType<FileChangedParams, void>('cpptools/fileDeleted');
const ResetDatabaseNotification: NotificationType<void, void> = new NotificationType<void, void>('cpptools/resetDatabase');
const PauseParsingNotification: NotificationType<void, void> = new NotificationType<void, void>('cpptools/pauseParsing');
const ResumeParsingNotification: NotificationType<void, void> = new NotificationType<void, void>('cpptools/resumeParsing');
const ActiveDocumentChangeNotification: NotificationType<TextDocumentIdentifier, void> = new NotificationType<TextDocumentIdentifier, void>('cpptools/activeDocumentChange');
const TextEditorSelectionChangeNotification: NotificationType<vscode.Position, void> = new NotificationType<vscode.Position, void>('cpptools/textEditorSelectionChange');
const ChangeFolderSettingsNotification: NotificationType<FolderSettingsParams, void> = new NotificationType<FolderSettingsParams, void>('cpptools/didChangeFolderSettings');
const ChangeCompileCommandsNotification: NotificationType<FileChangedParams, void> = new NotificationType<FileChangedParams, void>('cpptools/didChangeCompileCommands');
const ChangeSelectedSettingNotification: NotificationType<FolderSelectedSettingParams, void> = new NotificationType<FolderSelectedSettingParams, void>('cpptools/didChangeSelectedSetting');
const IntervalTimerNotification: NotificationType<void, void> = new NotificationType<void, void>('cpptools/onIntervalTimer');
const CustomConfigurationNotification: NotificationType<CustomConfigurationParams, void> = new NotificationType<CustomConfigurationParams, void>('cpptools/didChangeCustomConfiguration');

// Notifications from the server
const ReloadWindowNotification: NotificationType<void, void> = new NotificationType<void, void>('cpptools/reloadWindow');
const LogTelemetryNotification: NotificationType<TelemetryPayload, void> = new NotificationType<TelemetryPayload, void>('cpptools/logTelemetry');
const ReportNavigationNotification: NotificationType<NavigationPayload, void> = new NotificationType<NavigationPayload, void>('cpptools/reportNavigation');
const ReportTagParseStatusNotification: NotificationType<ReportStatusNotificationBody, void> = new NotificationType<ReportStatusNotificationBody, void>('cpptools/reportTagParseStatus');
const ReportStatusNotification: NotificationType<ReportStatusNotificationBody, void> = new NotificationType<ReportStatusNotificationBody, void>('cpptools/reportStatus');
const DebugProtocolNotification: NotificationType<OutputNotificationBody, void> = new NotificationType<OutputNotificationBody, void>('cpptools/debugProtocol');
const DebugLogNotification:  NotificationType<OutputNotificationBody, void> = new NotificationType<OutputNotificationBody, void>('cpptools/debugLog');
const InactiveRegionNotification:  NotificationType<InactiveRegionParams, void> = new NotificationType<InactiveRegionParams, void>('cpptools/inactiveRegions');

let failureMessageShown: boolean = false;

interface ClientModel {
    isTagParsing: DataBinding<boolean>;
    isUpdatingIntelliSense: DataBinding<boolean>;
    navigationLocation: DataBinding<string>;
    tagParserStatus: DataBinding<string>;
    activeConfigName: DataBinding<string>;
}

export interface Client {
    TagParsingChanged: vscode.Event<boolean>;
    IntelliSenseParsingChanged: vscode.Event<boolean>;
    NavigationLocationChanged: vscode.Event<string>;
    TagParserStatusChanged: vscode.Event<string>;
    ActiveConfigChanged: vscode.Event<string>;
    RootPath: string;
    RootUri: vscode.Uri;
    Name: string;
    TrackedDocuments: Set<vscode.TextDocument>;
    onDidChangeSettings(): void;
    onDidChangeVisibleTextEditors(editors: vscode.TextEditor[]): void;
    onDidChangeCustomConfigurations(provider: CustomConfigurationProvider): void;
    takeOwnership(document: vscode.TextDocument): void;
    runBlockingTask<T>(task: Thenable<T>): Thenable<T>;
    runBlockingThenableWithTimeout(thenable: () => Thenable<any>, ms: number, tokenSource?: CancellationTokenSource): Thenable<any>;
    requestWhenReady(request: () => Thenable<any>): Thenable<any>;
    notifyWhenReady(notify: () => void): void;
    requestGoToDeclaration(): Thenable<void>;
    requestSwitchHeaderSource(rootPath: string, fileName: string): Thenable<string>;
    requestNavigationList(document: vscode.TextDocument): Thenable<string>;
    activeDocumentChanged(document: vscode.TextDocument): void;
    activate(): void;
    selectionChanged(selection: vscode.Position): void;
    sendCustomConfigurations(configs: SourceFileConfigurationItem[]): void;
    resetDatabase(): void;
    deactivate(): void;
    pauseParsing(): void;
    resumeParsing(): void;
    handleConfigurationSelectCommand(): void;
    handleShowParsingCommands(): void;
    handleConfigurationEditCommand(): void;
    handleAddToIncludePathCommand(path: string): void;
    onInterval(): void;
    dispose(): Thenable<void>;
}

export function createClient(allClients: ClientCollection, workspaceFolder?: vscode.WorkspaceFolder): Client {
    return new DefaultClient(allClients, workspaceFolder);
}

export function createNullClient(): Client {
    return new NullClient();
}

class DefaultClient implements Client {
    private languageClient: LanguageClient; // The "client" that launches and communicates with our language "server" process.
    private disposables: vscode.Disposable[] = [];
    private configuration: configs.CppProperties;
    private rootPathFileWatcher: vscode.FileSystemWatcher;
    private rootFolder: vscode.WorkspaceFolder | undefined;
    private trackedDocuments = new Set<vscode.TextDocument>();
    private outputChannel: vscode.OutputChannel;
    private debugChannel: vscode.OutputChannel;
    private crashTimes: number[] = [];
    private isSupported: boolean = true;
    private inactiveRegionsDecorations = new Map<string, DecorationRangesPair>();
    private settingsTracker: SettingsTracker;

    // The "model" that is displayed via the UI (status bar).
    private model: ClientModel = {
        isTagParsing: new DataBinding<boolean>(false),
        isUpdatingIntelliSense: new DataBinding<boolean>(false),
        navigationLocation: new DataBinding<string>(""),
        tagParserStatus: new DataBinding<string>(""),
        activeConfigName: new DataBinding<string>("")
    };

    public get TagParsingChanged(): vscode.Event<boolean> { return this.model.isTagParsing.ValueChanged; }
    public get IntelliSenseParsingChanged(): vscode.Event<boolean> { return this.model.isUpdatingIntelliSense.ValueChanged; }
    public get NavigationLocationChanged(): vscode.Event<string> { return this.model.navigationLocation.ValueChanged; }
    public get TagParserStatusChanged(): vscode.Event<string> { return this.model.tagParserStatus.ValueChanged; }
    public get ActiveConfigChanged(): vscode.Event<string> { return this.model.activeConfigName.ValueChanged; }

    /**
     * don't use this.rootFolder directly since it can be undefined
     */
    public get RootPath(): string {
        return (this.rootFolder) ? this.rootFolder.uri.fsPath : "";
    }
    public get RootUri(): vscode.Uri {
        return (this.rootFolder) ? this.rootFolder.uri : null;
    }
    public get Name(): string {
        return this.getName(this.rootFolder);
    }
    public get TrackedDocuments(): Set<vscode.TextDocument> {
        return this.trackedDocuments;
    }

    private getName(workspaceFolder?: vscode.WorkspaceFolder): string {
        return workspaceFolder ? workspaceFolder.name : "untitled";
    }

    /**
     * All public methods on this class must be guarded by the "pendingTask" promise. Requests and notifications received before the task is
     * complete are executed after this promise is resolved.
     * @see requestWhenReady<T>(request)
     * @see notifyWhenReady(notify)
     */

    private pendingTask: Thenable<any>;
    private pendingRequests: number = 0;

    constructor(allClients: ClientCollection, workspaceFolder?: vscode.WorkspaceFolder) {
        try {
            let languageClient: LanguageClient = this.createLanguageClient(allClients, workspaceFolder);
            languageClient.registerProposedFeatures();
            languageClient.start();  // This returns Disposable, but doesn't need to be tracked because we call .stop() explicitly in our dispose()
            util.setProgress(util.getProgressExecutableStarted());
            this.rootFolder = workspaceFolder;
            ui = getUI();
            ui.bind(this);

<<<<<<< HEAD
            this.runBlockingTask(languageClient.onReady()).then(() => {
=======
            // requests/notifications are deferred until this.languageClient is set.
            this.runBlockingTask(languageClient.onReady().then(() => {
>>>>>>> 73c025dc
                this.configuration = new configs.CppProperties(this.RootUri);
                this.configuration.ConfigurationsChanged((e) => this.onConfigurationsChanged(e));
                this.configuration.SelectionChanged((e) => this.onSelectedConfigurationChanged(e));
                this.configuration.CompileCommandsChanged((e) => this.onCompileCommandsChanged(e));
                this.disposables.push(this.configuration);

                // The configurations will not be sent to the language server until the default include paths and frameworks have been set.
                // The event handlers must be set before this happens.
                languageClient.sendRequest(QueryCompilerDefaultsRequest, {}).then((compilerDefaults: configs.CompilerDefaults) => {
                    this.configuration.CompilerDefaults = compilerDefaults;
                });

                this.languageClient = languageClient;
                this.settingsTracker = getTracker(this.RootUri);
                telemetry.logLanguageServerEvent("NonDefaultInitialCppSettings", this.settingsTracker.getUserModifiedSettings());
                failureMessageShown = false;

                // Listen for messages from the language server.
                this.registerNotifications();
                this.registerFileWatcher();
            }, (err) => {
                this.isSupported = false;   // Running on an OS we don't support yet.
                if (!failureMessageShown) {
                    failureMessageShown = true;
                    vscode.window.showErrorMessage("Unable to start the C/C++ language server. IntelliSense features will be disabled. Error: " + String(err));
                }
            }));
        } catch (err) {
            this.isSupported = false;   // Running on an OS we don't support yet.
            if (!failureMessageShown) {
                failureMessageShown = true;
                let additionalInfo: string;
                if (err.code === "EPERM") {
                    additionalInfo = `EPERM: Check permissions for '${getLanguageServerFileName()}'`;
                } else {
                    additionalInfo = String(err);
                }
                vscode.window.showErrorMessage("Unable to start the C/C++ language server. IntelliSense features will be disabled. Error: " + additionalInfo);
            }
        }
    }

    private createLanguageClient(allClients: ClientCollection, workspaceFolder?: vscode.WorkspaceFolder): LanguageClient {
        let serverModule: string = getLanguageServerFileName();
        let serverName: string = this.getName(workspaceFolder);

        let serverOptions: ServerOptions = {
            run: { command: serverModule },
            debug: { command: serverModule, args: [ serverName ] }
        };
        let settings: CppSettings = new CppSettings(workspaceFolder ? workspaceFolder.uri : null);
        let other: OtherSettings = new OtherSettings(workspaceFolder ? workspaceFolder.uri : null);

        let storagePath: string = util.extensionContext.storagePath;
        if (vscode.workspace.workspaceFolders && vscode.workspace.workspaceFolders.length > 1) {
            storagePath = path.join(storagePath, serverName);
        }

        let clientOptions: LanguageClientOptions = {
            documentSelector: [
                { scheme: 'file', language: 'cpp' },
                { scheme: 'file', language: 'c' }
            ],
            synchronize: {
                // Synchronize the setting section to the server
                configurationSection: ['C_Cpp', 'files', 'search']
            },
            workspaceFolder: workspaceFolder,
            initializationOptions: {
                clang_format_path: settings.clangFormatPath,
                clang_format_style: settings.clangFormatStyle,
                clang_format_fallbackStyle: settings.clangFormatFallbackStyle,
                clang_format_sortIncludes: settings.clangFormatSortIncludes,
                formatting: settings.formatting,
                extension_path: util.extensionContext.extensionPath,
                exclude_files: other.filesExclude,
                exclude_search: other.searchExclude,
                storage_path: storagePath,
                tab_size: other.editorTabSize,
                intelliSenseEngine: settings.intelliSenseEngine,
                intelliSenseEngineFallback: settings.intelliSenseEngineFallback,
                autocomplete: settings.autoComplete,
                errorSquiggles: settings.errorSquiggles,
                dimInactiveRegions: settings.dimInactiveRegions,
                loggingLevel: settings.loggingLevel,
                workspaceParsingPriority: settings.workspaceParsingPriority,
                exclusionPolicy: settings.exclusionPolicy,
                preferredPathSeparator: settings.preferredPathSeparator,
                default: {
                    systemIncludePath: settings.defaultSystemIncludePath
                }
            },
            middleware: createProtocolFilter(this, allClients),  // Only send messages directed at this client.
            errorHandler: {
                error: () => ErrorAction.Continue,
                closed: () => {
                        this.crashTimes.push(Date.now());
                        if (this.crashTimes.length < 5) {
                            let newClient: DefaultClient = <DefaultClient>allClients.replace(this, true);
                            newClient.crashTimes = this.crashTimes;
                        } else {
                            let elapsed: number = this.crashTimes[this.crashTimes.length - 1] - this.crashTimes[0];
                            if (elapsed <= 3 * 60 * 1000) {
                                if (vscode.workspace.workspaceFolders && vscode.workspace.workspaceFolders.length > 1) {
                                    vscode.window.showErrorMessage(`The language server for '${serverName}' crashed 5 times in the last 3 minutes. It will not be restarted.`);
                                } else {
                                    vscode.window.showErrorMessage(`The language server crashed 5 times in the last 3 minutes. It will not be restarted.`);
                                }
                                allClients.replace(this, false);
                            } else {
                                this.crashTimes.shift();
                                let newClient: DefaultClient = <DefaultClient>allClients.replace(this, true);
                                newClient.crashTimes = this.crashTimes;
                            }
                        }
                        return CloseAction.DoNotRestart;
                    }
            }

            // TODO: should I set the output channel?  Does this sort output between servers?
        };

        // Create the language client
        return new LanguageClient(`cpptools: ${serverName}`, serverOptions, clientOptions);
    }

    public onDidChangeSettings(): void {
        let changedSettings: { [key: string] : string} = this.settingsTracker.getChangedSettings();

        if (Object.keys(changedSettings).length > 0) {
            if (changedSettings["commentContinuationPatterns"]) {
                updateLanguageConfigurations();
            }
            this.configuration.onDidChangeSettings();
            telemetry.logLanguageServerEvent("CppSettingsChange", changedSettings, null);
        }
    }

    public onDidChangeVisibleTextEditors(editors: vscode.TextEditor[]): void {
        let settings: CppSettings = new CppSettings(this.RootUri);
        if (settings.dimInactiveRegions) {
            //Apply text decorations to inactive regions
            for (let e of editors) {
                let valuePair: DecorationRangesPair = this.inactiveRegionsDecorations.get(e.document.uri.toString());
                if (valuePair) {
                    e.setDecorations(valuePair.decoration, valuePair.ranges); // VSCode clears the decorations when the text editor becomes invisible
                }
            }
        }
    }

    public onDidChangeCustomConfigurations(provider: CustomConfigurationProvider): void {
        let documentUris: vscode.Uri[] = [];
        this.trackedDocuments.forEach(document => documentUris.push(document.uri));

        let tokenSource: CancellationTokenSource = new CancellationTokenSource();

        if (documentUris.length === 0) {
            return;
        }

        this.runBlockingThenableWithTimeout(() => {
            return provider.provideConfigurations(documentUris, tokenSource.token);
        }, 1000, tokenSource).then((configs: SourceFileConfigurationItem[]) => {
            this.sendCustomConfigurations(configs);
        });
    }

    /**
     * Take ownership of a document that was previously serviced by another client.
     * This process involves sending a textDocument/didOpen message to the server so
     * that it knows about the file, as well as adding it to this client's set of
     * tracked documents.
     */
    public takeOwnership(document: vscode.TextDocument): void {
        let params: DidOpenTextDocumentParams = {
            textDocument: {
                uri: document.uri.toString(),
                languageId: document.languageId,
                version: document.version,
                text: document.getText()
            }
        };
        this.notifyWhenReady(() => this.languageClient.sendNotification(DidOpenNotification, params));
        this.trackedDocuments.add(document);
    }

    /*************************************************************************************
     * wait until the all pendingTasks are complete (e.g. language client is ready for use)
     * before attempting to send messages
     *************************************************************************************/
    public runBlockingTask(task: Thenable<any>): Thenable<any> {
        if (this.pendingTask) {
            return this.requestWhenReady(() => { return task; });
        } else {
            this.pendingTask = task;
            return task.then((result) => {
                this.pendingTask = undefined;
                return result;
            }, (error) => {
                this.pendingTask = undefined;
                throw error;
            });
        }
    }

    public runBlockingThenableWithTimeout(thenable: () => Thenable<any>, ms: number, tokenSource?: CancellationTokenSource): Thenable<any> {
        let timer: NodeJS.Timer;
        // Create a promise that rejects in <ms> milliseconds
        let timeout: Promise<any> = new Promise((resolve, reject) => {
            timer = setTimeout(() => {
                clearTimeout(timer);
                if (tokenSource) {
                    tokenSource.cancel();
                }
                reject("Timed out in " + ms + "ms.");
            }, ms);
        });
    
        // Returns a race between our timeout and the passed in promise
        return this.runBlockingTask(Promise.race([thenable(), timeout]).then((result: any) => {
            clearTimeout(timer);
            return result;
        }, (error: any) => {
            throw error;
        }));
    }
    
    public requestWhenReady(request: () => Thenable<any>): Thenable<any> {
        if (this.pendingTask === undefined) {
            return request();
        } else if (this.isSupported && this.pendingTask) {
            this.pendingRequests++;
            return this.pendingTask.then(() => {
                this.pendingRequests--;
                if (this.pendingRequests === 0) {
                    this.pendingTask = undefined;
                }
                return request();
            });
        } else {
            return Promise.reject("Unsupported client");
        }
    }

    public notifyWhenReady(notify: () => void): void {
        if (this.pendingTask === undefined) {
            notify();
        } else if (this.isSupported && this.pendingTask) {
            this.pendingRequests++;
            this.pendingTask.then(() => {
                this.pendingRequests--;
                if (this.pendingRequests === 0) {
                    this.pendingTask = undefined;
                }
                notify();
            });
        }
    }

    /**
     * listen for notifications from the language server.
     */
    private registerNotifications(): void {
        console.assert(this.languageClient !== undefined, "This method must not be called until this.languageClient is set in \"onReady\"");

        this.languageClient.onNotification(ReloadWindowNotification, () => this.reloadWindow());
        this.languageClient.onNotification(LogTelemetryNotification, (e) => this.logTelemetry(e));
        this.languageClient.onNotification(ReportNavigationNotification, (e) => this.navigate(e));
        this.languageClient.onNotification(ReportStatusNotification, (e) => this.updateStatus(e));
        this.languageClient.onNotification(ReportTagParseStatusNotification, (e) => this.updateTagParseStatus(e));
        this.languageClient.onNotification(InactiveRegionNotification, (e) => this.updateInactiveRegions(e));
        this.setupOutputHandlers();
    }

    /**
     * listen for file created/deleted events under the ${workspaceFolder} folder
     */
    private registerFileWatcher(): void {
        console.assert(this.languageClient !== undefined, "This method must not be called until this.languageClient is set in \"onReady\"");

        if (this.rootFolder) {
            // WARNING: The default limit on Linux is 8k, so for big directories, this can cause file watching to fail.
            this.rootPathFileWatcher = vscode.workspace.createFileSystemWatcher(
                "**/*",
                false /*ignoreCreateEvents*/,
                true /*ignoreChangeEvents*/,
                false /*ignoreDeleteEvents*/);

            this.rootPathFileWatcher.onDidCreate((uri) => {
                this.languageClient.sendNotification(FileCreatedNotification, { uri: uri.toString() });
            });

            this.rootPathFileWatcher.onDidDelete((uri) => {
                this.languageClient.sendNotification(FileDeletedNotification, { uri: uri.toString() });
            });

            this.disposables.push(this.rootPathFileWatcher);
        } else {
            this.rootPathFileWatcher = undefined;
        }
    }

    /**
     * listen for logging messages from the language server and print them to the Output window
     */
    private setupOutputHandlers(): void {
        console.assert(this.languageClient !== undefined, "This method must not be called until this.languageClient is set in \"onReady\"");

        this.languageClient.onNotification(DebugProtocolNotification, (output) => {
            if (!this.debugChannel) {
                this.debugChannel = vscode.window.createOutputChannel(`C/C++ Debug Protocol: ${this.Name}`);
                this.disposables.push(this.debugChannel);
            }
            this.debugChannel.appendLine("");
            this.debugChannel.appendLine("************************************************************************************************************************");
            this.debugChannel.append(`${output}`);
        });

        this.languageClient.onNotification(DebugLogNotification, (output) => {
            if (!this.outputChannel) {
                if (vscode.workspace.workspaceFolders && vscode.workspace.workspaceFolders.length > 1) {
                    this.outputChannel = vscode.window.createOutputChannel(`C/C++: ${this.Name}`);
                } else {
                    this.outputChannel = logger.getOutputChannel();
                }
                this.disposables.push(this.outputChannel);
            }
            this.outputChannel.appendLine(`${output}`);
        });
    }

    /*******************************************************
     * handle notifications coming from the language server
     *******************************************************/

    private reloadWindow(): void {
        let reload: string = "Reload";
        vscode.window.showInformationMessage("Reload the workspace for the settings change to take effect.", reload).then((value: string) => {
            if (value === reload) {
                vscode.commands.executeCommand("workbench.action.reloadWindow");
            }
        });
    }

    private logTelemetry(notificationBody: TelemetryPayload): void {
        telemetry.logLanguageServerEvent(notificationBody.event, notificationBody.properties, notificationBody.metrics);
    }

    private navigate(payload: NavigationPayload): void {
        let cppSettings: CppSettings = new CppSettings(this.RootUri);

        // TODO: Move this code to a different place?
        if (cppSettings.autoAddFileAssociations && payload.navigation.startsWith("<def")) {
            this.addFileAssociations(payload.navigation.substr(4));
            return;
        }

        // If it's too big, it doesn't appear.
        // The space available depends on the user's resolution and space taken up by other UI.
        let currentNavigation: string = payload.navigation;
        let maxLength: number = cppSettings.navigationLength;
        if (currentNavigation.length > maxLength) {
            currentNavigation = currentNavigation.substring(0, maxLength - 3).concat("...");
        }
        this.model.navigationLocation.Value = currentNavigation;
    }

    private addFileAssociations(fileAssociations: string): void {
        let settings: OtherSettings = new OtherSettings(this.RootUri);
        let assocs: any = settings.filesAssociations;
        let is_c: boolean = fileAssociations.startsWith("c");

        // Skip over rest of header: c>; or >;
        fileAssociations = fileAssociations.substr(is_c ? 3 : 2);
        let filesAndPaths: string[] = fileAssociations.split(";");
        let foundNewAssociation: boolean = false;
        for (let i: number = 0; i < filesAndPaths.length - 1; ++i) {
            let fileAndPath: string[] = filesAndPaths[i].split("@");
            let file: string = fileAndPath[0];
            let filePath: string = fileAndPath[1];
            if ((file in assocs) || (("**/" + file) in assocs)) {
                continue; // File already has an association.
            }
            let j: number = file.lastIndexOf('.');
            if (j !== -1) {
                let ext: string = file.substr(j);
                if ((("*" + ext) in assocs) || (("**/*" + ext) in assocs)) {
                    continue; // Extension already has an association.
                }
            }
            let foundGlobMatch: boolean = false;
            for (let assoc in assocs) {
                if (minimatch(filePath, assoc)) {
                    foundGlobMatch = true;
                    break; // Assoc matched a glob pattern.
                }
            }
            if (foundGlobMatch) {
                continue;
            }
            assocs[file] = is_c ? "c" : "cpp";
            foundNewAssociation = true;
        }
        if (foundNewAssociation) {
            settings.filesAssociations = assocs;
        }
    }

    private updateStatus(notificationBody: ReportStatusNotificationBody): void {
        let message: string = notificationBody.status;
        util.setProgress(util.getProgressExecutableSuccess());
        if (message.endsWith("Indexing...")) {
            this.model.isTagParsing.Value = true;
        } else if (message.endsWith("Updating IntelliSense...")) {
            this.model.isUpdatingIntelliSense.Value = true;
        } else if (message.endsWith("IntelliSense Ready")) {
            this.model.isUpdatingIntelliSense.Value = false;
        } else if (message.endsWith("Ready")) { // Tag Parser Ready
            this.model.isTagParsing.Value = false;
            util.setProgress(util.getProgressParseRootSuccess());
        } else if (message.endsWith("No Squiggles")) {
            util.setIntelliSenseProgress(util.getProgressIntelliSenseNoSquiggles());
        } else if (message.endsWith("IntelliSense Fallback")) {
            let showIntelliSenseFallbackMessage: PersistentState<boolean> = new PersistentState<boolean>("CPP.showIntelliSenseFallbackMessage", true);
            if (showIntelliSenseFallbackMessage.Value) {
                let learnMorePanel: string = "Learn More";
                let dontShowAgain: string = "Don't Show Again";
                let fallbackMsg: string = this.configuration.VcpkgInstalled ?   
                    "Update your IntelliSense settings or use Vcpkg to install libraries to help find missing headers." :
                    "Configure your IntelliSense settings to help find missing headers.";
                vscode.window.showInformationMessage(fallbackMsg, learnMorePanel, dontShowAgain).then((value) => {
                    switch (value) {
                        case learnMorePanel:
                            let uri: vscode.Uri = vscode.Uri.parse(`https://go.microsoft.com/fwlink/?linkid=864631`);
                            vscode.commands.executeCommand('vscode.open', uri);
                            vscode.commands.getCommands(true).then((commands: string[]) => {
                                if (commands.indexOf("workbench.action.problems.focus") >= 0) {
                                    vscode.commands.executeCommand("workbench.action.problems.focus");
                                }
                            });
                            break;
                        case dontShowAgain:
                            showIntelliSenseFallbackMessage.Value = false;
                            break;
                    }
                });
            }
        }
    }

    private updateTagParseStatus(notificationBody: ReportStatusNotificationBody): void {
        this.model.tagParserStatus.Value = notificationBody.status;
    }

    private updateInactiveRegions(params: InactiveRegionParams): void {
        let settings: CppSettings = new CppSettings(this.RootUri);
        
        let decoration: vscode.TextEditorDecorationType = vscode.window.createTextEditorDecorationType({
            opacity: settings.inactiveRegionOpacity.toString(),
            rangeBehavior: vscode.DecorationRangeBehavior.ClosedOpen
        });

        // We must convert to vscode.Ranges in order to make use of the API's
        let ranges: vscode.Range[] = [];
        params.regions.forEach(element => {
            let newRange : vscode.Range = new vscode.Range(element.startLine, 0, element.endLine, 0);
            ranges.push(newRange);
        });

        // Find entry for cached file and act accordingly
        let valuePair: DecorationRangesPair = this.inactiveRegionsDecorations.get(params.uri);
        if (valuePair) {
            // Disposing of and resetting the decoration will undo previously applied text decorations
            valuePair.decoration.dispose();
            valuePair.decoration = decoration;

            // As vscode.TextEditor.setDecorations only applies to visible editors, we must cache the range for when another editor becomes visible
            valuePair.ranges = ranges;
        } else { // The entry does not exist. Make a new one
            let toInsert: DecorationRangesPair = {
                decoration: decoration,
                ranges: ranges
            };
            this.inactiveRegionsDecorations.set(params.uri, toInsert);
        }

        if (settings.dimInactiveRegions) {
            // Apply the decorations to all *visible* text editors
            let editors: vscode.TextEditor[] = vscode.window.visibleTextEditors.filter(e => e.document.uri.toString() === params.uri);
            for (let e of editors) {
                e.setDecorations(decoration, ranges);
            }
        }
    }

    /*********************************************
     * requests to the language server
     *********************************************/

    public requestGoToDeclaration(): Thenable<void> {
        return this.requestWhenReady(() => this.languageClient.sendRequest(GoToDeclarationRequest, null));
    }

    public requestSwitchHeaderSource(rootPath: string, fileName: string): Thenable<string> {
        let params: SwitchHeaderSourceParams = {
            rootPath: rootPath,
            switchHeaderSourceFileName: fileName
        };
        return this.requestWhenReady(() => this.languageClient.sendRequest(SwitchHeaderSourceRequest, params));
    }

    public requestNavigationList(document: vscode.TextDocument): Thenable<string> {
        return this.requestWhenReady(() => {
            return this.languageClient.sendRequest(NavigationListRequest, this.languageClient.code2ProtocolConverter.asTextDocumentIdentifier(document));
        });
    }

    /*********************************************
     * notifications to the language server
     *********************************************/

    public activeDocumentChanged(document: vscode.TextDocument): void {
        this.notifyWhenReady(() => {
            this.languageClient.sendNotification(ActiveDocumentChangeNotification, this.languageClient.code2ProtocolConverter.asTextDocumentIdentifier(document));
        });
    }

    /**
     * enable UI updates from this client and resume tag parsing on the server.
     */
    public activate(): void {
        for (let key in this.model) {
            if (this.model.hasOwnProperty(key)) {
                this.model[key].activate();
            }
        }
        this.resumeParsing();
    }

    public selectionChanged(selection: vscode.Position): void {
        this.notifyWhenReady(() => this.languageClient.sendNotification(TextEditorSelectionChangeNotification, selection));
    }

    public resetDatabase(): void {
        this.notifyWhenReady(() => this.languageClient.sendNotification(ResetDatabaseNotification));
    }

    /**
     * disable UI updates from this client and pause tag parsing on the server.
     */
    public deactivate(): void {
        for (let key in this.model) {
            if (this.model.hasOwnProperty(key)) {
                this.model[key].deactivate();
            }
        }
        this.pauseParsing();
    }

    public pauseParsing(): void {
        this.notifyWhenReady(() => this.languageClient.sendNotification(PauseParsingNotification));
    }

    public resumeParsing(): void {
        this.notifyWhenReady(() => this.languageClient.sendNotification(ResumeParsingNotification));
    }

    private onConfigurationsChanged(configurations: configs.Configuration[]): void {
        let params: FolderSettingsParams = {
            configurations: configurations,
            currentConfiguration: this.configuration.CurrentConfiguration
        };
        this.notifyWhenReady(() => {
            this.languageClient.sendNotification(ChangeFolderSettingsNotification, params);
            this.model.activeConfigName.Value = configurations[params.currentConfiguration].name;
        });
    }

    private onSelectedConfigurationChanged(index: number): void {
        let params: FolderSelectedSettingParams = {
            currentConfiguration: index
        };
        this.notifyWhenReady(() => {
            this.languageClient.sendNotification(ChangeSelectedSettingNotification, params);
            this.model.activeConfigName.Value = this.configuration.ConfigurationNames[index];
        });
    }

    private onCompileCommandsChanged(path: string): void {
        let params: FileChangedParams = {
            uri: path
        };
        this.notifyWhenReady(() => this.languageClient.sendNotification(ChangeCompileCommandsNotification, params));
    }

    public sendCustomConfigurations(configs: SourceFileConfigurationItem[]): void {
        let params: CustomConfigurationParams = {
            configurationItems: configs
        };
        this.notifyWhenReady(() => this.languageClient.sendNotification(CustomConfigurationNotification, params));
    }

    /*********************************************
     * command handlers
     *********************************************/
    public handleConfigurationSelectCommand(): void {
        this.notifyWhenReady(() => {
            ui.showConfigurations(this.configuration.ConfigurationNames)
                .then((index: number) => {
                    if (index < 0) {
                        return;
                    }
                    this.configuration.select(index);
                });
        });
    }

    public handleShowParsingCommands(): void {
        this.notifyWhenReady(() => {
            ui.showParsingCommands()
                .then((index: number) => {
                    if (index === 0) {
                        this.pauseParsing();
                    } else if (index === 1) {
                        this.resumeParsing();
                    }
                });
        });
    }

    public handleConfigurationEditCommand(): void {
        this.notifyWhenReady(() => this.configuration.handleConfigurationEditCommand(vscode.window.showTextDocument));
    }

    public handleAddToIncludePathCommand(path: string): void {
        this.notifyWhenReady(() => this.configuration.addToIncludePathCommand(path));
    }

    public onInterval(): void {
        // These events can be discarded until the language client is ready.
        // Don't queue them up with this.notifyWhenReady calls.
        if (this.languageClient !== undefined && this.configuration !== undefined) {
            this.languageClient.sendNotification(IntervalTimerNotification);
            this.configuration.checkCppProperties();
        }
    }

    public dispose(): Thenable<void> {
        let promise: Thenable<void> = (this.languageClient) ? this.languageClient.stop() : Promise.resolve();
        return promise.then(() => {
            this.disposables.forEach((d) => d.dispose());
            this.disposables = [];

            for (let key in this.model) {
                if (this.model.hasOwnProperty(key)) {
                    this.model[key].dispose();
                }
            }
        });
    }
}

function getLanguageServerFileName(): string {
    let extensionProcessName: string = 'Microsoft.VSCode.CPP.Extension';
    let plat: NodeJS.Platform = process.platform;
    if (plat === 'linux') {
        extensionProcessName += '.linux';
    } else if (plat === 'darwin') {
        extensionProcessName += '.darwin';
    } else if (plat === 'win32') {
        extensionProcessName += '.exe';
    } else {
        throw "Invalid Platform";
    }
    return path.resolve(util.getExtensionFilePath("bin"), extensionProcessName);
}

class NullClient implements Client {
    private booleanEvent = new vscode.EventEmitter<boolean>();
    private stringEvent = new vscode.EventEmitter<string>();

    public get TagParsingChanged(): vscode.Event<boolean> { return this.booleanEvent.event; }
    public get IntelliSenseParsingChanged(): vscode.Event<boolean> { return this.booleanEvent.event; }
    public get NavigationLocationChanged(): vscode.Event<string> { return this.stringEvent.event; }
    public get TagParserStatusChanged(): vscode.Event<string> { return this.stringEvent.event; }
    public get ActiveConfigChanged(): vscode.Event<string> { return this.stringEvent.event; }
    RootPath: string = "/";
    RootUri: vscode.Uri = vscode.Uri.file("/");
    Name: string = "(empty)";
    TrackedDocuments = new Set<vscode.TextDocument>();
    onDidChangeSettings(): void {}
    onDidChangeVisibleTextEditors(editors: vscode.TextEditor[]): void {}
    onDidChangeCustomConfigurations(provider: CustomConfigurationProvider): void {}
    takeOwnership(document: vscode.TextDocument): void {}
    runBlockingTask<T>(task: Thenable<T>): Thenable<T> { return; }
    runBlockingThenableWithTimeout(thenable: () => Thenable<any>, ms: number, tokenSource?: CancellationTokenSource): Thenable<any> { return; }
    requestWhenReady(request: () => Thenable<any>): Thenable<any> { return; }
    notifyWhenReady(notify: () => void): void {}
    sendCustomConfigurations(configs: SourceFileConfigurationItem[]): void {}
    requestGoToDeclaration(): Thenable<void> { return Promise.resolve(); }
    requestSwitchHeaderSource(rootPath: string, fileName: string): Thenable<string> { return Promise.resolve(""); }
    requestNavigationList(document: vscode.TextDocument): Thenable<string> { return Promise.resolve(""); }
    activeDocumentChanged(document: vscode.TextDocument): void {}
    activate(): void {}
    selectionChanged(selection: vscode.Position): void {}
    resetDatabase(): void {}
    deactivate(): void {}
    pauseParsing(): void {}
    resumeParsing(): void {}
    handleConfigurationSelectCommand(): void {}
    handleShowParsingCommands(): void {}
    handleConfigurationEditCommand(): void {}
    handleAddToIncludePathCommand(path: string): void {}
    onInterval(): void {}
    dispose(): Thenable<void> {
        this.booleanEvent.dispose();
        this.stringEvent.dispose();
        return Promise.resolve();
    }
}<|MERGE_RESOLUTION|>--- conflicted
+++ resolved
@@ -247,12 +247,8 @@
             ui = getUI();
             ui.bind(this);
 
-<<<<<<< HEAD
-            this.runBlockingTask(languageClient.onReady()).then(() => {
-=======
             // requests/notifications are deferred until this.languageClient is set.
             this.runBlockingTask(languageClient.onReady().then(() => {
->>>>>>> 73c025dc
                 this.configuration = new configs.CppProperties(this.RootUri);
                 this.configuration.ConfigurationsChanged((e) => this.onConfigurationsChanged(e));
                 this.configuration.SelectionChanged((e) => this.onSelectedConfigurationChanged(e));
